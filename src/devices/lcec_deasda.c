//
//    Copyright (C) 2014 Sascha Ittner <sascha.ittner@modusoft.de>
//
//    This program is free software; you can redistribute it and/or modify
//    it under the terms of the GNU General Public License as published by
//    the Free Software Foundation; either version 2 of the License, or
//    (at your option) any later version.
//
//    This program is distributed in the hope that it will be useful,
//    but WITHOUT ANY WARRANTY; without even the implied warranty of
//    MERCHANTABILITY or FITNESS FOR A PARTICULAR PURPOSE.  See the
//    GNU General Public License for more details.
//
//    You should have received a copy of the GNU General Public License
//    along with this program; if not, write to the Free Software
//    Foundation, Inc., 51 Franklin St, Fifth Floor, Boston, MA  02110-1301 USA
//

/// @file
/// @brief Driver for Delta ASDA servo controllers

#include "lcec_deasda.h"

#include "../lcec.h"
#include "lcec_class_enc.h"

#define FLAG_A2 1 << 0  // Device is A2 series
#define FLAG_A3 1 << 1  // Device is A3 series

#define LCEC_DESDA_MODPARAM_OPERATIONMODE 0

#define DEASDA_PULSES_PER_REV_DEFLT_A2 (1280000)   // this is the default value for A2 (default value)
#define DEASDA_PULSES_PER_REV_DEFLT_A3 (16777216)  // this is the default value for A3

#define DEASDA_RPM_FACTOR (0.1)
#define DEASDA_RPM_RCPT   (1.0 / DEASDA_RPM_FACTOR)
#define DEASDA_RPM_MUL    (60.0)
#define DEASDA_RPM_DIV    (1.0 / 60.0)

#define DEASDA_FAULT_AUTORESET_CYCLES  100
#define DEASDA_FAULT_AUTORESET_RETRIES 3

#define DEASDA_OPMODE_CSP 8
#define DEASDA_OPMODE_CSV 9

static int lcec_deasda_init(int comp_id, struct lcec_slave *slave, ec_pdo_entry_reg_t *pdo_entry_regs);

static const lcec_modparam_desc_t lcec_deasda_modparams[] = {
    {"opmode", LCEC_DESDA_MODPARAM_OPERATIONMODE, MODPARAM_TYPE_STRING},
    {NULL},
};

typedef struct {
  char *name;      // Mode type name
  uint16_t value;  // Which value needs to be set in 0x6060:00 to enable this mode
} drive_operationmodes_t;

static const drive_operationmodes_t drive_operationmodes[] = {
    {"CSV", DEASDA_OPMODE_CSV},
    {"CSP", DEASDA_OPMODE_CSP},
    {NULL},
};

// Note that DeASDA refers to A2-E series of drives and is deliberatly not refering to A2 in its name to ensure compatability with legace
// configurations.
static lcec_typelist_t types[] = {
    {"DeASDA", LCEC_DELTA_VID, 0x10305070, LCEC_DEASDA_PDOS, 0, NULL, lcec_deasda_init, lcec_deasda_modparams, FLAG_A2},
    {"DeASDA3", LCEC_DELTA_VID, 0x00006010, LCEC_DEASDA_PDOS, 0, NULL, lcec_deasda_init, lcec_deasda_modparams, FLAG_A3},
    {NULL},
};

ADD_TYPES(types);

typedef struct {
  hal_float_t *vel_fb;
  hal_float_t *vel_fb_rpm;
  hal_float_t *vel_fb_rpm_abs;
  hal_float_t *vel_rpm;
  hal_bit_t *ready;
  hal_bit_t *switched_on;
  hal_bit_t *oper_enabled;
  hal_bit_t *fault;
  hal_bit_t *volt_enabled;
  hal_bit_t *quick_stoped;
  hal_bit_t *on_disabled;
  hal_bit_t *warning;
  hal_bit_t *remote;
  hal_bit_t *at_speed;
  hal_bit_t *limit_active;
  hal_bit_t *zero_speed;
  hal_bit_t *switch_on;
  hal_bit_t *enable_volt;
  hal_bit_t *quick_stop;
  hal_bit_t *enable;
  hal_bit_t *fault_reset;
  hal_bit_t *halt;
  hal_u32_t *operation_mode;
  hal_float_t *cmd_value;

  hal_float_t pos_scale;
  hal_float_t extenc_scale;
  hal_u32_t pprev;
  hal_u32_t fault_autoreset_cycles;
  hal_u32_t fault_autoreset_retries;

  lcec_class_enc_data_t enc;
  lcec_class_enc_data_t extenc;

  hal_float_t pos_scale_old;
  double pos_scale_rcpt;

  unsigned int status_pdo_os;
  unsigned int currpos_pdo_os;
  unsigned int currvel_pdo_os;
  unsigned int extenc_pdo_os;
  unsigned int control_pdo_os;
  unsigned int cmdvalue_pdo_os;

  hal_bit_t last_switch_on;
  hal_bit_t internal_fault;

  hal_u32_t fault_reset_retry;
  hal_u32_t fault_reset_state;
  hal_u32_t fault_reset_cycle;

} lcec_deasda_data_t;

static const lcec_pindesc_t slave_pins[] = {{HAL_FLOAT, HAL_OUT, offsetof(lcec_deasda_data_t, vel_fb), "%s.%s.%s.srv-vel-fb"},
    {HAL_FLOAT, HAL_OUT, offsetof(lcec_deasda_data_t, vel_fb_rpm), "%s.%s.%s.srv-vel-fb-rpm"},
    {HAL_FLOAT, HAL_OUT, offsetof(lcec_deasda_data_t, vel_fb_rpm_abs), "%s.%s.%s.srv-vel-fb-rpm-abs"},
    {HAL_FLOAT, HAL_OUT, offsetof(lcec_deasda_data_t, vel_rpm), "%s.%s.%s.srv-vel-rpm"},
    {HAL_BIT, HAL_OUT, offsetof(lcec_deasda_data_t, ready), "%s.%s.%s.srv-ready"},
    {HAL_BIT, HAL_OUT, offsetof(lcec_deasda_data_t, switched_on), "%s.%s.%s.srv-switched-on"},
    {HAL_BIT, HAL_OUT, offsetof(lcec_deasda_data_t, oper_enabled), "%s.%s.%s.srv-oper-enabled"},
    {HAL_BIT, HAL_OUT, offsetof(lcec_deasda_data_t, fault), "%s.%s.%s.srv-fault"},
    {HAL_BIT, HAL_OUT, offsetof(lcec_deasda_data_t, volt_enabled), "%s.%s.%s.srv-volt-enabled"},
    {HAL_BIT, HAL_OUT, offsetof(lcec_deasda_data_t, quick_stoped), "%s.%s.%s.srv-quick-stoped"},
    {HAL_BIT, HAL_OUT, offsetof(lcec_deasda_data_t, on_disabled), "%s.%s.%s.srv-on-disabled"},
    {HAL_BIT, HAL_OUT, offsetof(lcec_deasda_data_t, warning), "%s.%s.%s.srv-warning"},
    {HAL_BIT, HAL_OUT, offsetof(lcec_deasda_data_t, remote), "%s.%s.%s.srv-remote"},
    {HAL_BIT, HAL_OUT, offsetof(lcec_deasda_data_t, at_speed), "%s.%s.%s.srv-at-speed"},
    {HAL_BIT, HAL_OUT, offsetof(lcec_deasda_data_t, limit_active), "%s.%s.%s.srv-limit-active"},
    {HAL_BIT, HAL_OUT, offsetof(lcec_deasda_data_t, zero_speed), "%s.%s.%s.srv-zero-speed"},
    {HAL_BIT, HAL_IN, offsetof(lcec_deasda_data_t, switch_on), "%s.%s.%s.srv-switch-on"},
    {HAL_BIT, HAL_IN, offsetof(lcec_deasda_data_t, enable_volt), "%s.%s.%s.srv-enable-volt"},
    {HAL_BIT, HAL_IN, offsetof(lcec_deasda_data_t, quick_stop), "%s.%s.%s.srv-quick-stop"},
    {HAL_BIT, HAL_IN, offsetof(lcec_deasda_data_t, enable), "%s.%s.%s.srv-enable"},
    {HAL_BIT, HAL_IN, offsetof(lcec_deasda_data_t, fault_reset), "%s.%s.%s.srv-fault-reset"},
    {HAL_BIT, HAL_IN, offsetof(lcec_deasda_data_t, halt), "%s.%s.%s.srv-halt"},
    {HAL_U32, HAL_OUT, offsetof(lcec_deasda_data_t, operation_mode), "%s.%s.%s.srv-operation-mode"},
    {HAL_TYPE_UNSPECIFIED, HAL_DIR_UNSPECIFIED, -1, NULL}};

static const lcec_pindesc_t slave_pins_csv[] = {{HAL_FLOAT, HAL_IN, offsetof(lcec_deasda_data_t, cmd_value), "%s.%s.%s.srv-vel-cmd"},
    {HAL_TYPE_UNSPECIFIED, HAL_DIR_UNSPECIFIED, -1, NULL}};

static const lcec_pindesc_t slave_pins_csp[] = {{HAL_FLOAT, HAL_IN, offsetof(lcec_deasda_data_t, cmd_value), "%s.%s.%s.srv-pos-cmd"},
    {HAL_TYPE_UNSPECIFIED, HAL_DIR_UNSPECIFIED, -1, NULL}};

// Exposed parameters are identical for both drives and modes
static const lcec_pindesc_t slave_params[] = {{HAL_FLOAT, HAL_RW, offsetof(lcec_deasda_data_t, pos_scale), "%s.%s.%s.pos-scale"},
    {HAL_FLOAT, HAL_RW, offsetof(lcec_deasda_data_t, extenc_scale), "%s.%s.%s.extenc-scale"},
    {HAL_U32, HAL_RW, offsetof(lcec_deasda_data_t, pprev), "%s.%s.%s.srv-pulses-per-rev"},
    {HAL_U32, HAL_RW, offsetof(lcec_deasda_data_t, fault_autoreset_cycles), "%s.%s.%s.srv-fault-autoreset-cycles"},
    {HAL_U32, HAL_RW, offsetof(lcec_deasda_data_t, fault_autoreset_retries), "%s.%s.%s.srv-fault-autoreset-retries"},
    {HAL_TYPE_UNSPECIFIED, HAL_DIR_UNSPECIFIED, -1, NULL}};

static ec_pdo_entry_info_t lcec_deasda_in[] = {
    {0x6041, 0x00, 16},  // Status Word
    {0x606C, 0x00, 32},  // Current Velocity
    {0x6064, 0x00, 32},  // Current Position
    {0x2511, 0x00, 32}   // external encoder
};

static ec_pdo_entry_info_t lcec_deasda_out_csv[] = {
    {0x6040, 0x00, 16},  // Control Word
    {0x60FF, 0x00, 32}   // Target Velocity
};

static ec_pdo_entry_info_t lcec_deasda_out_csp[] = {
    {0x6040, 0x00, 16},  // Control Word
    {0x607A, 0x00, 32}   // Target Position
};

static ec_pdo_info_t lcec_deasda_pdos_out_csv[] = {{0x1602, 2, lcec_deasda_out_csv}};

static ec_pdo_info_t lcec_deasda_pdos_out_csp[] = {{0x1602, 2, lcec_deasda_out_csp}};

static ec_pdo_info_t lcec_deasda_pdos_in[] = {{0x1a02, 4, lcec_deasda_in}};

static ec_sync_info_t lcec_deasda_syncs_csv[] = {{0, EC_DIR_OUTPUT, 0, NULL}, {1, EC_DIR_INPUT, 0, NULL},
    {2, EC_DIR_OUTPUT, 1, lcec_deasda_pdos_out_csv}, {3, EC_DIR_INPUT, 1, lcec_deasda_pdos_in}, {0xff}};

static ec_sync_info_t lcec_deasda_syncs_csp[] = {{0, EC_DIR_OUTPUT, 0, NULL}, {1, EC_DIR_INPUT, 0, NULL},
    {2, EC_DIR_OUTPUT, 1, lcec_deasda_pdos_out_csp}, {3, EC_DIR_INPUT, 1, lcec_deasda_pdos_in}, {0xff}};

static void lcec_deasda_check_scales(lcec_deasda_data_t *hal_data);

static void lcec_deasda_read(struct lcec_slave *slave, long period);
static void lcec_deasda_write_csv(struct lcec_slave *slave, long period);
static void lcec_deasda_write_csp(struct lcec_slave *slave, long period);

static const drive_operationmodes_t *drive_opmode(char *drivemode);

static int lcec_deasda_init(int comp_id, struct lcec_slave *slave, ec_pdo_entry_reg_t *pdo_entry_regs) {
  lcec_master_t *master = slave->master;
  lcec_deasda_data_t *hal_data;
  int err;
  uint32_t tu;
  int8_t ti;
  drive_operationmodes_t const *driveopmode;
  static uint16_t operationmode;

  uint64_t flags;
  flags = slave->flags;

  // Determine Operation Mode (modParam opmode) as this defines everything else
  LCEC_CONF_MODPARAM_VAL_T *pval;
  rtapi_print_msg(RTAPI_MSG_DBG, LCEC_MSG_PFX "  - checking modparam opmode for %s \n", slave->name);
  pval = lcec_modparam_get(slave, LCEC_DESDA_MODPARAM_OPERATIONMODE);
  if (pval != NULL) {
    rtapi_print_msg(RTAPI_MSG_DBG, LCEC_MSG_PFX "    - found opmode param for %s \n", slave->name);

    driveopmode = drive_opmode(pval->str);

    if (driveopmode != NULL) {
      rtapi_print_msg(RTAPI_MSG_DBG, LCEC_MSG_PFX "    - setting mode for %s to %d\n", slave->name, driveopmode->value);
      operationmode = driveopmode->value;
    } else {
      rtapi_print_msg(RTAPI_MSG_ERR, LCEC_MSG_PFX "unknown mode \"%s\" for slave %s.%s !\n", pval->str, master->name, slave->name);
      return -1;
    }
  } else {
    // This would be the case when modparam mode has not been set ==> back to CSV
    rtapi_print_msg(RTAPI_MSG_DBG, LCEC_MSG_PFX "    - no opmode param for %s \n found. Defaulting to CSV.", slave->name);
    operationmode = DEASDA_OPMODE_CSV;
  }

  // initialize callbacks
  slave->proc_read = lcec_deasda_read;

  if (operationmode == DEASDA_OPMODE_CSV) {
    slave->proc_write = lcec_deasda_write_csv;
  } else if (operationmode == DEASDA_OPMODE_CSP) {
    slave->proc_write = lcec_deasda_write_csp;
  }
  // alloc hal memory
  if ((hal_data = hal_malloc(sizeof(lcec_deasda_data_t))) == NULL) {
    rtapi_print_msg(RTAPI_MSG_ERR, LCEC_MSG_PFX "hal_malloc() for slave %s.%s failed\n", master->name, slave->name);
    return -EIO;
  }
  memset(hal_data, 0, sizeof(lcec_deasda_data_t));
  slave->hal_data = hal_data;

<<<<<<< HEAD
  if (ecrt_slave_config_sdo8(slave->config, 0x6060, 0x00, operationmode) != 0)
    rtapi_print_msg(
        RTAPI_MSG_ERR, LCEC_MSG_PFX "fail to configure slave %s.%s sdo to op mode %d\n", master->name, slave->name, operationmode);
=======
  // set to cyclic synchronous velocity mode
  if (lcec_write_sdo8(slave, 0x6060, 0x00, 9) != 0) {
    rtapi_print_msg (RTAPI_MSG_ERR, LCEC_MSG_PFX "fail to configure slave %s.%s sdo velo mode\n", master->name, slave->name);
  }
>>>>>>> db1cd5ca

  // set interpolation time period
  tu = master->app_time_period;
  ti = -9;
<<<<<<< HEAD
  while ((tu % 10) == 0 || tu > 255) {
    tu /= 10;
    ti++;
  }
  if (ecrt_slave_config_sdo8(slave->config, 0x60C2, 0x01, (uint8_t)tu) != 0)
    rtapi_print_msg(RTAPI_MSG_ERR, LCEC_MSG_PFX "fail to configure slave %s.%s sdo ipol time period units\n", master->name, slave->name);
  if (ecrt_slave_config_sdo8(slave->config, 0x60C2, 0x02, ti) != 0)
    rtapi_print_msg(RTAPI_MSG_ERR, LCEC_MSG_PFX "fail to configure slave %s.%s sdo ipol time period index\n", master->name, slave->name);

  if (operationmode == DEASDA_OPMODE_CSV) {
    // initialize sync info
    slave->sync_info = lcec_deasda_syncs_csv;
    // initialize POD entries
    LCEC_PDO_INIT(pdo_entry_regs, slave->index, slave->vid, slave->pid, 0x6041, 0x00, &hal_data->status_pdo_os, NULL);
    LCEC_PDO_INIT(pdo_entry_regs, slave->index, slave->vid, slave->pid, 0x606C, 0x00, &hal_data->currvel_pdo_os, NULL);
    LCEC_PDO_INIT(pdo_entry_regs, slave->index, slave->vid, slave->pid, 0x6064, 0x00, &hal_data->currpos_pdo_os, NULL);
    LCEC_PDO_INIT(pdo_entry_regs, slave->index, slave->vid, slave->pid, 0x2511, 0x00, &hal_data->extenc_pdo_os, NULL);
    LCEC_PDO_INIT(pdo_entry_regs, slave->index, slave->vid, slave->pid, 0x6040, 0x00, &hal_data->control_pdo_os, NULL);
    LCEC_PDO_INIT(pdo_entry_regs, slave->index, slave->vid, slave->pid, 0x60FF, 0x00, &hal_data->cmdvalue_pdo_os, NULL);

    // export pins common
    if ((err = lcec_pin_newf_list(hal_data, slave_pins, LCEC_MODULE_NAME, master->name, slave->name)) != 0) return err;

    // export pins specific
    if ((err = lcec_pin_newf_list(hal_data, slave_pins_csv, LCEC_MODULE_NAME, master->name, slave->name)) != 0) return err;

  } else if (operationmode == DEASDA_OPMODE_CSP) {
    // initialize sync info
    slave->sync_info = lcec_deasda_syncs_csp;
    // initialize POD entries
    LCEC_PDO_INIT(pdo_entry_regs, slave->index, slave->vid, slave->pid, 0x6041, 0x00, &hal_data->status_pdo_os, NULL);
    LCEC_PDO_INIT(pdo_entry_regs, slave->index, slave->vid, slave->pid, 0x606C, 0x00, &hal_data->currvel_pdo_os, NULL);
    LCEC_PDO_INIT(pdo_entry_regs, slave->index, slave->vid, slave->pid, 0x6064, 0x00, &hal_data->currpos_pdo_os, NULL);
    LCEC_PDO_INIT(pdo_entry_regs, slave->index, slave->vid, slave->pid, 0x2511, 0x00, &hal_data->extenc_pdo_os, NULL);
    LCEC_PDO_INIT(pdo_entry_regs, slave->index, slave->vid, slave->pid, 0x6040, 0x00, &hal_data->control_pdo_os, NULL);
    LCEC_PDO_INIT(pdo_entry_regs, slave->index, slave->vid, slave->pid, 0x607A, 0x00, &hal_data->cmdvalue_pdo_os, NULL);

    // export pins common
    if ((err = lcec_pin_newf_list(hal_data, slave_pins, LCEC_MODULE_NAME, master->name, slave->name)) != 0) return err;

    // export pins specific
    if ((err = lcec_pin_newf_list(hal_data, slave_pins_csp, LCEC_MODULE_NAME, master->name, slave->name)) != 0) return err;
=======
  while ((tu % 10) == 0 || tu > 255) { tu /=  10; ti++; }
  if (lcec_write_sdo8(slave, 0x60C2, 0x01, (uint8_t)tu) != 0) {
    rtapi_print_msg (RTAPI_MSG_ERR, LCEC_MSG_PFX "fail to configure slave %s.%s sdo ipol time period units\n", master->name, slave->name);
  }
  if (lcec_write_sdo8(slave, 0x60C2, 0x02, ti) != 0) {
    rtapi_print_msg (RTAPI_MSG_ERR, LCEC_MSG_PFX "fail to configure slave %s.%s sdo ipol time period index\n", master->name, slave->name);
>>>>>>> db1cd5ca
  }
  *(hal_data->operation_mode) = operationmode;
  // export parameters
  if ((err = lcec_param_newf_list(hal_data, slave_params, LCEC_MODULE_NAME, master->name, slave->name)) != 0) return err;

  // init subclasses
  if ((err = class_enc_init(slave, &hal_data->enc, 32, "enc")) != 0) return err;

  if ((err = class_enc_init(slave, &hal_data->extenc, 32, "extenc")) != 0) return err;

  // initialize variables
  hal_data->pos_scale = 1.0;
  hal_data->extenc_scale = 1.0;
  hal_data->fault_autoreset_cycles = DEASDA_FAULT_AUTORESET_CYCLES;
  hal_data->fault_autoreset_retries = DEASDA_FAULT_AUTORESET_RETRIES;
  hal_data->pos_scale_old = hal_data->pos_scale + 1.0;
  hal_data->pos_scale_rcpt = 1.0;

  // change based on FLAG_A2/FLAG_A3
  if (flags & FLAG_A2) {
    hal_data->pprev = DEASDA_PULSES_PER_REV_DEFLT_A2;
    rtapi_print_msg(RTAPI_MSG_DBG, LCEC_MSG_PFX "Setting A2 Preset \n");
  } else if (flags & FLAG_A3) {
    hal_data->pprev = DEASDA_PULSES_PER_REV_DEFLT_A3;
    rtapi_print_msg(RTAPI_MSG_DBG, LCEC_MSG_PFX "Setting A3 Preset \n");
  }

  hal_data->last_switch_on = 0;
  hal_data->internal_fault = 0;

  hal_data->fault_reset_retry = 0;
  hal_data->fault_reset_state = 0;
  hal_data->fault_reset_cycle = 0;

  return 0;
}

void lcec_deasda_check_scales(lcec_deasda_data_t *hal_data) {
  // check for change in scale value
  if (hal_data->pos_scale != hal_data->pos_scale_old) {
    // scale value has changed, test and update it
    if ((hal_data->pos_scale < 1e-20) && (hal_data->pos_scale > -1e-20)) hal_data->pos_scale = 1.0;

    // save new scale to detect future changes
    hal_data->pos_scale_old = hal_data->pos_scale;
    // we actually want the reciprocal
    hal_data->pos_scale_rcpt = 1.0 / hal_data->pos_scale;
  }
}

// read function should not be affected by SP/CSV difference - maybe by A2/A3
static void lcec_deasda_read(struct lcec_slave *slave, long period) {
  lcec_master_t *master = slave->master;
  lcec_deasda_data_t *hal_data = (lcec_deasda_data_t *)slave->hal_data;
  uint8_t *pd = master->process_data;
  uint16_t status;
  int32_t speed_raw;
  double rpm;
  uint32_t pos_cnt;

  // wait for slave to be operational
  if (!slave->state.operational) {
    *(hal_data->ready) = 0;
    *(hal_data->switched_on) = 0;
    *(hal_data->oper_enabled) = 0;
    *(hal_data->fault) = 1;
    *(hal_data->volt_enabled) = 0;
    *(hal_data->quick_stoped) = 0;
    *(hal_data->on_disabled) = 0;
    *(hal_data->warning) = 0;
    *(hal_data->remote) = 0;
    *(hal_data->at_speed) = 0;
    *(hal_data->limit_active) = 0;
    *(hal_data->zero_speed) = 0;
    return;
  }

  // check for change in scale value
  lcec_deasda_check_scales(hal_data);

  // read status word
  status = EC_READ_U16(&pd[hal_data->status_pdo_os]);
  *(hal_data->ready) = (status >> 0) & 0x01;
  *(hal_data->switched_on) = (status >> 1) & 0x01;
  *(hal_data->oper_enabled) = (status >> 2) & 0x01;
  hal_data->internal_fault = (status >> 3) & 0x01;
  *(hal_data->volt_enabled) = (status >> 4) & 0x01;
  *(hal_data->quick_stoped) = !((status >> 5) & 0x01);
  *(hal_data->on_disabled) = (status >> 6) & 0x01;
  *(hal_data->warning) = (status >> 7) & 0x01;
  *(hal_data->remote) = (status >> 9) & 0x01;
  *(hal_data->at_speed) = (status >> 10) & 0x01;
  *(hal_data->limit_active) = (status >> 11) & 0x01;
  *(hal_data->zero_speed) = (status >> 12) & 0x01;

  // clear pending fault reset if no fault
  if (!hal_data->internal_fault) hal_data->fault_reset_retry = 0;

  // generate gated fault
  if (hal_data->fault_reset_retry > 0) {
    if (hal_data->fault_reset_cycle < hal_data->fault_autoreset_cycles) {
      hal_data->fault_reset_cycle++;
    } else {
      hal_data->fault_reset_cycle = 0;
      hal_data->fault_reset_state = !hal_data->fault_reset_state;
      if (hal_data->fault_reset_state) {
        hal_data->fault_reset_retry--;
      }
    }
    *(hal_data->fault) = 0;
  } else {
    *(hal_data->fault) = hal_data->internal_fault;
  }

  // read current speed
  speed_raw = EC_READ_S32(&pd[hal_data->currvel_pdo_os]);
  rpm = (double)speed_raw * DEASDA_RPM_FACTOR;
  *(hal_data->vel_fb_rpm) = rpm;
  *(hal_data->vel_fb_rpm_abs) = fabs(rpm);
  *(hal_data->vel_fb) = rpm * DEASDA_RPM_DIV * hal_data->pos_scale;

  // update raw position counter
  pos_cnt = EC_READ_U32(&pd[hal_data->currpos_pdo_os]);
  class_enc_update(&hal_data->enc, hal_data->pprev, hal_data->pos_scale, pos_cnt, 0, 0);

  // update external encoder counter
  pos_cnt = EC_READ_U32(&pd[hal_data->extenc_pdo_os]);
  class_enc_update(&hal_data->extenc, 1, hal_data->extenc_scale, pos_cnt, 0, 0);
}

static void lcec_deasda_write_csv(struct lcec_slave *slave, long period) {
  lcec_master_t *master = slave->master;
  lcec_deasda_data_t *hal_data = (lcec_deasda_data_t *)slave->hal_data;
  uint8_t *pd = master->process_data;
  uint16_t control;
  double speed_raw;
  int switch_on_edge;

  // check for enable edge
  switch_on_edge = *(hal_data->switch_on) && !hal_data->last_switch_on;
  hal_data->last_switch_on = *(hal_data->switch_on);

  // check for autoreset
  if (hal_data->fault_autoreset_retries > 0 && hal_data->fault_autoreset_cycles > 0 && switch_on_edge && hal_data->internal_fault) {
    hal_data->fault_reset_retry = hal_data->fault_autoreset_retries;
    hal_data->fault_reset_state = 1;
    hal_data->fault_reset_cycle = 0;
  }

  // check for change in scale value
  lcec_deasda_check_scales(hal_data);

  // write dev ctrl
  control = 0;

  if (*(hal_data->enable_volt)) control |= (1 << 1);
  if (!*(hal_data->quick_stop)) control |= (1 << 2);
  if (*(hal_data->fault_reset)) control |= (1 << 7);
  if (*(hal_data->halt)) control |= (1 << 8);

  if (hal_data->fault_reset_retry > 0) {
    if (hal_data->fault_reset_state) control |= (1 << 7);
  } else {
    if (*(hal_data->switch_on)) control |= (1 << 0);
    if (*(hal_data->enable) && *(hal_data->switched_on)) control |= (1 << 3);
  }
  EC_WRITE_U16(&pd[hal_data->control_pdo_os], control);

  // all of this is depeding on CSV/CSP
  // calculate rpm command
  *(hal_data->vel_rpm) = *(hal_data->cmd_value) * hal_data->pos_scale_rcpt * DEASDA_RPM_MUL;

  // set RPM
  speed_raw = *(hal_data->vel_rpm) * DEASDA_RPM_RCPT;
  if (speed_raw > (double)0x7fffffff) speed_raw = (double)0x7fffffff;
  if (speed_raw < (double)-0x7fffffff) speed_raw = (double)-0x7fffffff;

  EC_WRITE_S32(&pd[hal_data->cmdvalue_pdo_os], (int32_t)speed_raw);
}

static void lcec_deasda_write_csp(struct lcec_slave *slave, long period) {
  lcec_master_t *master = slave->master;
  lcec_deasda_data_t *hal_data = (lcec_deasda_data_t *)slave->hal_data;
  uint8_t *pd = master->process_data;
  uint16_t control;
  int32_t pos_puu;
  int switch_on_edge;

  // check for enable edge
  switch_on_edge = *(hal_data->switch_on) && !hal_data->last_switch_on;
  hal_data->last_switch_on = *(hal_data->switch_on);

  // check for autoreset
  if (hal_data->fault_autoreset_retries > 0 && hal_data->fault_autoreset_cycles > 0 && switch_on_edge && hal_data->internal_fault) {
    hal_data->fault_reset_retry = hal_data->fault_autoreset_retries;
    hal_data->fault_reset_state = 1;
    hal_data->fault_reset_cycle = 0;
  }

  // check for change in scale value
  lcec_deasda_check_scales(hal_data);

  // write dev ctrl
  control = 0;
  if (*(hal_data->enable_volt)) control |= (1 << 1);
  if (!*(hal_data->quick_stop)) control |= (1 << 2);
  if (*(hal_data->fault_reset)) control |= (1 << 7);
  if (*(hal_data->halt)) control |= (1 << 8);

  if (hal_data->fault_reset_retry > 0) {
    if (hal_data->fault_reset_state) control |= (1 << 7);
  } else {
    if (*(hal_data->switch_on)) control |= (1 << 0);
    if (*(hal_data->enable) && *(hal_data->switched_on)) control |= (1 << 3);
  }
  EC_WRITE_U16(&pd[hal_data->control_pdo_os], control);

  // ASDA Drives expect target Position in PUU (Pulse per User Unit)
  // See https://www.deltaww.com/en-US/FAQ/228
  // Calculation accordingly based on pprev and pos_scale (i.e. pitch of ball screw)
  pos_puu = (int32_t)(*(hal_data->cmd_value) * hal_data->pprev / hal_data->pos_scale);
  EC_WRITE_S32(&pd[hal_data->cmdvalue_pdo_os], pos_puu);
}

// Match the drive mode configuration in modparams and return the settings for that particular operational mode.
// the value is then used both for setting the mode and to differnetiate between CSV (0) and CSP
static const drive_operationmodes_t *drive_opmode(char *drivemode) {
  drive_operationmodes_t const *modes;

  for (modes = drive_operationmodes; modes != NULL; modes++) {
    if (!strcasecmp(drivemode, modes->name)) return modes;
  }

  return NULL;
}<|MERGE_RESOLUTION|>--- conflicted
+++ resolved
@@ -251,30 +251,21 @@
   memset(hal_data, 0, sizeof(lcec_deasda_data_t));
   slave->hal_data = hal_data;
 
-<<<<<<< HEAD
-  if (ecrt_slave_config_sdo8(slave->config, 0x6060, 0x00, operationmode) != 0)
-    rtapi_print_msg(
-        RTAPI_MSG_ERR, LCEC_MSG_PFX "fail to configure slave %s.%s sdo to op mode %d\n", master->name, slave->name, operationmode);
-=======
   // set to cyclic synchronous velocity mode
   if (lcec_write_sdo8(slave, 0x6060, 0x00, 9) != 0) {
     rtapi_print_msg (RTAPI_MSG_ERR, LCEC_MSG_PFX "fail to configure slave %s.%s sdo velo mode\n", master->name, slave->name);
   }
->>>>>>> db1cd5ca
 
   // set interpolation time period
   tu = master->app_time_period;
   ti = -9;
-<<<<<<< HEAD
-  while ((tu % 10) == 0 || tu > 255) {
-    tu /= 10;
-    ti++;
-  }
-  if (ecrt_slave_config_sdo8(slave->config, 0x60C2, 0x01, (uint8_t)tu) != 0)
-    rtapi_print_msg(RTAPI_MSG_ERR, LCEC_MSG_PFX "fail to configure slave %s.%s sdo ipol time period units\n", master->name, slave->name);
-  if (ecrt_slave_config_sdo8(slave->config, 0x60C2, 0x02, ti) != 0)
-    rtapi_print_msg(RTAPI_MSG_ERR, LCEC_MSG_PFX "fail to configure slave %s.%s sdo ipol time period index\n", master->name, slave->name);
-
+
+  while ((tu % 10) == 0 || tu > 255) { tu /=  10; ti++; }
+  if (lcec_write_sdo8(slave, 0x60C2, 0x01, (uint8_t)tu) != 0) {
+    rtapi_print_msg (RTAPI_MSG_ERR, LCEC_MSG_PFX "fail to configure slave %s.%s sdo ipol time period units\n", master->name, slave->name);
+  }
+  if (lcec_write_sdo8(slave, 0x60C2, 0x02, ti) != 0) {
+    rtapi_print_msg (RTAPI_MSG_ERR, LCEC_MSG_PFX "fail to configure slave %s.%s sdo ipol time period index\n", master->name, slave->name);
   if (operationmode == DEASDA_OPMODE_CSV) {
     // initialize sync info
     slave->sync_info = lcec_deasda_syncs_csv;
@@ -308,14 +299,7 @@
 
     // export pins specific
     if ((err = lcec_pin_newf_list(hal_data, slave_pins_csp, LCEC_MODULE_NAME, master->name, slave->name)) != 0) return err;
-=======
-  while ((tu % 10) == 0 || tu > 255) { tu /=  10; ti++; }
-  if (lcec_write_sdo8(slave, 0x60C2, 0x01, (uint8_t)tu) != 0) {
-    rtapi_print_msg (RTAPI_MSG_ERR, LCEC_MSG_PFX "fail to configure slave %s.%s sdo ipol time period units\n", master->name, slave->name);
-  }
-  if (lcec_write_sdo8(slave, 0x60C2, 0x02, ti) != 0) {
-    rtapi_print_msg (RTAPI_MSG_ERR, LCEC_MSG_PFX "fail to configure slave %s.%s sdo ipol time period index\n", master->name, slave->name);
->>>>>>> db1cd5ca
+
   }
   *(hal_data->operation_mode) = operationmode;
   // export parameters
