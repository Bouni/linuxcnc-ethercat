//
//    Copyright (C) 2014 Sascha Ittner <sascha.ittner@modusoft.de>
//
//    This program is free software; you can redistribute it and/or modify
//    it under the terms of the GNU General Public License as published by
//    the Free Software Foundation; either version 2 of the License, or
//    (at your option) any later version.
//
//    This program is distributed in the hope that it will be useful,
//    but WITHOUT ANY WARRANTY; without even the implied warranty of
//    MERCHANTABILITY or FITNESS FOR A PARTICULAR PURPOSE.  See the
//    GNU General Public License for more details.
//
//    You should have received a copy of the GNU General Public License
//    along with this program; if not, write to the Free Software
//    Foundation, Inc., 51 Franklin St, Fifth Floor, Boston, MA  02110-1301 USA
//

/// @file
/// @brief Driver for Delta ASDA servo controllers

#include "lcec_deasda.h"

#include "../lcec.h"
#include "lcec_class_dout.h"
#include "lcec_class_enc.h"

#define FLAG_LOWRES_ENC  1 << 0  // Device uses low res encoder as default
#define FLAG_HIGHRES_ENC 1 << 1  // Device uses high res encoder as default x3 series
#define FLAG_DOUT        1 << 2  // Device has digital outputs

#define LCEC_DESDA_MODPARAM_OPERATIONMODE 0

#define DEASDA_PULSES_PER_REV_DEFLT_LOWRES  (1280000)   // this is the default value for A2 (default value)
#define DEASDA_PULSES_PER_REV_DEFLT_HIGHRES (16777216)  // this is the default value for A3

#define DEASDA_RPM_FACTOR (0.1)
#define DEASDA_RPM_RCPT   (1.0 / DEASDA_RPM_FACTOR)
#define DEASDA_RPM_MUL    (60.0)
#define DEASDA_RPM_DIV    (1.0 / 60.0)

#define DEASDA_FAULT_AUTORESET_CYCLES  100
#define DEASDA_FAULT_AUTORESET_RETRIES 3

#define DEASDA_OPMODE_CSP 8
#define DEASDA_OPMODE_CSV 9

static int lcec_deasda_init(int comp_id, lcec_slave_t *slave);

static const lcec_modparam_desc_t lcec_deasda_modparams[] = {
    {"opmode", LCEC_DESDA_MODPARAM_OPERATIONMODE, MODPARAM_TYPE_STRING},
    {NULL},
};

typedef struct {
  const char *name;      // Mode type name
  uint16_t value;  // Which value needs to be set in 0x6060:00 to enable this mode
} drive_operationmodes_t;

static const drive_operationmodes_t drive_operationmodes[] = {
    {"CSV", DEASDA_OPMODE_CSV},
    {"CSP", DEASDA_OPMODE_CSP},
    {NULL},
};

// Note that DeASDA refers to A2-E series of drives and is deliberatly not refering to A2 in its name to ensure compatability with legace
// configurations.
static lcec_typelist_t types[] = {
    {"DeASDA", LCEC_DELTA_VID, 0x10305070, 0, NULL, lcec_deasda_init, lcec_deasda_modparams, FLAG_LOWRES_ENC | FLAG_DOUT},
    {"DeASDA3", LCEC_DELTA_VID, 0x00006010, 0, NULL, lcec_deasda_init, lcec_deasda_modparams, FLAG_HIGHRES_ENC | FLAG_DOUT},
    {"DeASDB3", LCEC_DELTA_VID, 0x00006080, 0, NULL, lcec_deasda_init, lcec_deasda_modparams, FLAG_HIGHRES_ENC},
    {NULL},
};

ADD_TYPES(types);

typedef struct {
  hal_float_t *vel_fb;
  hal_float_t *vel_fb_rpm;
  hal_float_t *vel_fb_rpm_abs;
  hal_float_t *vel_rpm;
  hal_bit_t *ready;
  hal_bit_t *switched_on;
  hal_bit_t *oper_enabled;
  hal_bit_t *fault;
  hal_bit_t *volt_enabled;
  hal_bit_t *quick_stoped;
  hal_bit_t *on_disabled;
  hal_bit_t *warning;
  hal_bit_t *remote;
  hal_bit_t *at_speed;
  hal_bit_t *limit_active;
  hal_bit_t *zero_speed;
  hal_bit_t *switch_on;
  hal_bit_t *enable_volt;
  hal_bit_t *quick_stop;
  hal_bit_t *enable;
  hal_bit_t *fault_reset;
  hal_bit_t *halt;
  hal_u32_t *operation_mode;
  hal_float_t *cmd_value;

  hal_float_t pos_scale;
  hal_float_t extenc_scale;
  hal_u32_t pprev;
  hal_u32_t fault_autoreset_cycles;
  hal_u32_t fault_autoreset_retries;

  hal_float_t *torque;
  hal_bit_t *neg_lim_switch;
  hal_bit_t *pos_lim_switch;
  hal_bit_t *home_switch;
  hal_bit_t *di_1;
  hal_bit_t *di_2;
  hal_bit_t *di_3;
  hal_bit_t *di_4;
  hal_bit_t *di_5;
  hal_bit_t *di_6;
  hal_bit_t *di_7;

  lcec_class_enc_data_t enc;
  lcec_class_enc_data_t extenc;

  hal_float_t pos_scale_old;
  double pos_scale_rcpt;

  unsigned int status_pdo_os;
  unsigned int currpos_pdo_os;
  unsigned int currvel_pdo_os;
  unsigned int extenc_pdo_os;
  unsigned int control_pdo_os;
  unsigned int cmdvalue_pdo_os;
  unsigned int divalue_pdo_os;
  unsigned int torque_pdo_os;

  hal_bit_t last_switch_on;
  hal_bit_t internal_fault;

  hal_u32_t fault_reset_retry;
  hal_u32_t fault_reset_state;
  hal_u32_t fault_reset_cycle;

  lcec_class_dout_channels_t *dout;
} lcec_deasda_data_t;

static const lcec_pindesc_t slave_pins[] = {
    {HAL_FLOAT, HAL_OUT, offsetof(lcec_deasda_data_t, vel_fb), "%s.%s.%s.srv-vel-fb"},
    {HAL_FLOAT, HAL_OUT, offsetof(lcec_deasda_data_t, vel_fb_rpm), "%s.%s.%s.srv-vel-fb-rpm"},
    {HAL_FLOAT, HAL_OUT, offsetof(lcec_deasda_data_t, vel_fb_rpm_abs), "%s.%s.%s.srv-vel-fb-rpm-abs"},
    {HAL_FLOAT, HAL_OUT, offsetof(lcec_deasda_data_t, vel_rpm), "%s.%s.%s.srv-vel-rpm"},
    {HAL_BIT, HAL_OUT, offsetof(lcec_deasda_data_t, ready), "%s.%s.%s.srv-ready"},
    {HAL_BIT, HAL_OUT, offsetof(lcec_deasda_data_t, switched_on), "%s.%s.%s.srv-switched-on"},
    {HAL_BIT, HAL_OUT, offsetof(lcec_deasda_data_t, oper_enabled), "%s.%s.%s.srv-oper-enabled"},
    {HAL_BIT, HAL_OUT, offsetof(lcec_deasda_data_t, fault), "%s.%s.%s.srv-fault"},
    {HAL_BIT, HAL_OUT, offsetof(lcec_deasda_data_t, volt_enabled), "%s.%s.%s.srv-volt-enabled"},
    {HAL_BIT, HAL_OUT, offsetof(lcec_deasda_data_t, quick_stoped), "%s.%s.%s.srv-quick-stoped"},
    {HAL_BIT, HAL_OUT, offsetof(lcec_deasda_data_t, on_disabled), "%s.%s.%s.srv-on-disabled"},
    {HAL_BIT, HAL_OUT, offsetof(lcec_deasda_data_t, warning), "%s.%s.%s.srv-warning"},
    {HAL_BIT, HAL_OUT, offsetof(lcec_deasda_data_t, remote), "%s.%s.%s.srv-remote"},
    {HAL_BIT, HAL_OUT, offsetof(lcec_deasda_data_t, at_speed), "%s.%s.%s.srv-at-speed"},
    {HAL_BIT, HAL_OUT, offsetof(lcec_deasda_data_t, limit_active), "%s.%s.%s.srv-limit-active"},
    {HAL_BIT, HAL_OUT, offsetof(lcec_deasda_data_t, zero_speed), "%s.%s.%s.srv-zero-speed"},
    {HAL_BIT, HAL_IN, offsetof(lcec_deasda_data_t, switch_on), "%s.%s.%s.srv-switch-on"},
    {HAL_BIT, HAL_IN, offsetof(lcec_deasda_data_t, enable_volt), "%s.%s.%s.srv-enable-volt"},
    {HAL_BIT, HAL_IN, offsetof(lcec_deasda_data_t, quick_stop), "%s.%s.%s.srv-quick-stop"},
    {HAL_BIT, HAL_IN, offsetof(lcec_deasda_data_t, enable), "%s.%s.%s.srv-enable"},
    {HAL_BIT, HAL_IN, offsetof(lcec_deasda_data_t, fault_reset), "%s.%s.%s.srv-fault-reset"},
    {HAL_BIT, HAL_IN, offsetof(lcec_deasda_data_t, halt), "%s.%s.%s.srv-halt"},
    {HAL_U32, HAL_OUT, offsetof(lcec_deasda_data_t, operation_mode), "%s.%s.%s.srv-operation-mode"},
    {HAL_FLOAT, HAL_OUT, offsetof(lcec_deasda_data_t, torque),
        "%s.%s.%s.srv-torque-rel"},  // relative value (5) - hence current would be redundant
    {HAL_BIT, HAL_OUT, offsetof(lcec_deasda_data_t, di_1), "%s.%s.%s.din-1"},
    {HAL_BIT, HAL_OUT, offsetof(lcec_deasda_data_t, di_2), "%s.%s.%s.din-2"},
    {HAL_BIT, HAL_OUT, offsetof(lcec_deasda_data_t, di_3), "%s.%s.%s.din-3"},
    {HAL_BIT, HAL_OUT, offsetof(lcec_deasda_data_t, di_4), "%s.%s.%s.din-4"},
    {HAL_BIT, HAL_OUT, offsetof(lcec_deasda_data_t, di_5), "%s.%s.%s.din-5"},
    {HAL_BIT, HAL_OUT, offsetof(lcec_deasda_data_t, di_6), "%s.%s.%s.din-6"},
    {HAL_BIT, HAL_OUT, offsetof(lcec_deasda_data_t, di_7), "%s.%s.%s.din-7"},
    {HAL_BIT, HAL_OUT, offsetof(lcec_deasda_data_t, neg_lim_switch), "%s.%s.%s.din-neg-lim"},
    {HAL_BIT, HAL_OUT, offsetof(lcec_deasda_data_t, pos_lim_switch), "%s.%s.%s.din-pos-lim"},
    {HAL_BIT, HAL_OUT, offsetof(lcec_deasda_data_t, home_switch), "%s.%s.%s.din-home"},

    {HAL_TYPE_UNSPECIFIED, HAL_DIR_UNSPECIFIED, -1, NULL},
};

static const lcec_pindesc_t slave_pins_csv[] = {
    {HAL_FLOAT, HAL_IN, offsetof(lcec_deasda_data_t, cmd_value), "%s.%s.%s.srv-vel-cmd"},
    {HAL_TYPE_UNSPECIFIED, HAL_DIR_UNSPECIFIED, -1, NULL},
};

static const lcec_pindesc_t slave_pins_csp[] = {
    {HAL_FLOAT, HAL_IN, offsetof(lcec_deasda_data_t, cmd_value), "%s.%s.%s.srv-pos-cmd"},
    {HAL_TYPE_UNSPECIFIED, HAL_DIR_UNSPECIFIED, -1, NULL},
};

// Exposed parameters are identical for both drives and modes
static const lcec_paramdesc_t slave_params[] = {
    {HAL_FLOAT, HAL_RW, offsetof(lcec_deasda_data_t, pos_scale), "%s.%s.%s.pos-scale"},
    {HAL_FLOAT, HAL_RW, offsetof(lcec_deasda_data_t, extenc_scale), "%s.%s.%s.extenc-scale"},
    {HAL_U32, HAL_RW, offsetof(lcec_deasda_data_t, pprev), "%s.%s.%s.srv-pulses-per-rev"},
    {HAL_U32, HAL_RW, offsetof(lcec_deasda_data_t, fault_autoreset_cycles), "%s.%s.%s.srv-fault-autoreset-cycles"},
    {HAL_U32, HAL_RW, offsetof(lcec_deasda_data_t, fault_autoreset_retries), "%s.%s.%s.srv-fault-autoreset-retries"},
    {HAL_TYPE_UNSPECIFIED},
<<<<<<< HEAD
};

static ec_pdo_entry_info_t lcec_deasda_in[] = {
    {0x6041, 0x00, 16},  // Status Word
    {0x606C, 0x00, 32},  // Current Velocity
    {0x6064, 0x00, 32},  // Current Position
    {0x2511, 0x00, 32},  // External encoder
    {0x6077, 0x00, 16},  // Torque
    {0x60FD, 0x00, 32},  // Digital Inputs

};

static ec_pdo_entry_info_t lcec_deasda_out_csv[] = {
    {0x6040, 0x00, 16},  // Control Word
    {0x60FF, 0x00, 32},  // Target Velocity
    {0x60fe, 0x01, 32},  // digital output
};

static ec_pdo_entry_info_t lcec_deasda_out_csp[] = {
    {0x6040, 0x00, 16},  // Control Word
    {0x607A, 0x00, 32},  // Target Position
    {0x60fe, 0x01, 32},  // digital output
};

static ec_pdo_info_t lcec_deasda_pdos_out_csv[] = {
    {0x1602, 3, lcec_deasda_out_csv},
};

static ec_pdo_info_t lcec_deasda_pdos_out_csp[] = {
    {0x1602, 3, lcec_deasda_out_csp},
};

static ec_pdo_info_t lcec_deasda_pdos_in[] = {
    {0x1a02, 6, lcec_deasda_in},
};

static ec_sync_info_t lcec_deasda_syncs_csv[] = {
    {0, EC_DIR_OUTPUT, 0, NULL},
    {1, EC_DIR_INPUT, 0, NULL},
    {2, EC_DIR_OUTPUT, 1, lcec_deasda_pdos_out_csv},
    {3, EC_DIR_INPUT, 1, lcec_deasda_pdos_in},
    {0xff},
};

static ec_sync_info_t lcec_deasda_syncs_csp[] = {
    {0, EC_DIR_OUTPUT, 0, NULL},
    {1, EC_DIR_INPUT, 0, NULL},
    {2, EC_DIR_OUTPUT, 1, lcec_deasda_pdos_out_csp},
    {3, EC_DIR_INPUT, 1, lcec_deasda_pdos_in},
    {0xff},
=======
>>>>>>> dfd2f74d
};

static void lcec_deasda_check_scales(lcec_deasda_data_t *hal_data);

static void lcec_deasda_read(lcec_slave_t *slave, long period);
static void lcec_deasda_write_csv(lcec_slave_t *slave, long period);
static void lcec_deasda_write_csp(lcec_slave_t *slave, long period);

static const drive_operationmodes_t *drive_opmode(char *drivemode);

static int lcec_deasda_init(int comp_id, lcec_slave_t *slave) {
  lcec_master_t *master = slave->master;
  lcec_deasda_data_t *hal_data;
  int err;
  uint32_t tu;
  int8_t ti;
  drive_operationmodes_t const *driveopmode;
  static uint16_t operationmode;
  lcec_syncs_t *syncs;
  uint64_t flags;
  flags = slave->flags;

  syncs = hal_malloc(sizeof(lcec_syncs_t));
  if (syncs == NULL) {
    rtapi_print_msg(RTAPI_MSG_ERR, LCEC_MSG_PFX "hal_malloc() for deasda syncs failed\n");
    return -1;
  }

  // Determine Operation Mode (modParam opmode) as this defines everything else
  LCEC_CONF_MODPARAM_VAL_T *pval;
  rtapi_print_msg(RTAPI_MSG_DBG, LCEC_MSG_PFX "  - checking modparam opmode for %s \n", slave->name);
  pval = lcec_modparam_get(slave, LCEC_DESDA_MODPARAM_OPERATIONMODE);
  if (pval != NULL) {
    rtapi_print_msg(RTAPI_MSG_DBG, LCEC_MSG_PFX "    - found opmode param for %s \n", slave->name);

    driveopmode = drive_opmode(pval->str);

    if (driveopmode != NULL) {
      rtapi_print_msg(RTAPI_MSG_DBG, LCEC_MSG_PFX "    - setting mode for %s to %d\n", slave->name, driveopmode->value);
      operationmode = driveopmode->value;
    } else {
      rtapi_print_msg(RTAPI_MSG_ERR, LCEC_MSG_PFX "unknown mode \"%s\" for slave %s.%s !\n", pval->str, master->name, slave->name);
      return -1;
    }
  } else {
    // This would be the case when modparam mode has not been set ==> back to CSV
    rtapi_print_msg(RTAPI_MSG_DBG, LCEC_MSG_PFX "    - no opmode param for %s \n found. Defaulting to CSV.", slave->name);
    operationmode = DEASDA_OPMODE_CSV;
  }

  // Set up PDO sync configuration
  lcec_syncs_init(slave, syncs);
  lcec_syncs_add_sync(syncs, EC_DIR_OUTPUT, EC_WD_DEFAULT);
  lcec_syncs_add_sync(syncs, EC_DIR_INPUT, EC_WD_DEFAULT);

  // Set up output PDO syncs
  lcec_syncs_add_sync(syncs, EC_DIR_OUTPUT, EC_WD_DEFAULT);
  lcec_syncs_add_pdo_info(syncs, 0x1602);
  lcec_syncs_add_pdo_entry(syncs, 0x6040, 0, 16);  // Control word

  // We could actually map both of these at the same time without
  // problems, but for compabilities's sake, I don't want to change it
  // right now.
  if (operationmode == DEASDA_OPMODE_CSV) {
    lcec_syncs_add_pdo_entry(syncs, 0x60ff, 0, 32);  // Target Velocity
  } else {
    lcec_syncs_add_pdo_entry(syncs, 0x607a, 0, 32);  // Target Position
  }

  // Only add digital outs on models that actually have the hardware.
  if (flags & FLAG_DOUT) {
    lcec_syncs_add_pdo_entry(syncs, 0x60fe, 1, 32);  // Digital outputs
  }

  // Set up input PDO syncs
  lcec_syncs_add_sync(syncs, EC_DIR_INPUT, EC_WD_DEFAULT);
  lcec_syncs_add_pdo_info(syncs, 0x1a02);
  lcec_syncs_add_pdo_entry(syncs, 0x6041, 0, 16);  // Status word
  lcec_syncs_add_pdo_entry(syncs, 0x606c, 0, 32);  // Current velocity
  lcec_syncs_add_pdo_entry(syncs, 0x6064, 0, 32);  // Current position
  lcec_syncs_add_pdo_entry(syncs, 0x2511, 0, 32);  // External encoder
  lcec_syncs_add_pdo_entry(syncs, 0x6077, 0, 16);  // Current torque
  lcec_syncs_add_pdo_entry(syncs, 0x60fd, 0, 32);  // Digital inputs
  slave->sync_info = &syncs->syncs[0];

  // initialize callbacks
  slave->proc_read = lcec_deasda_read;

  if (operationmode == DEASDA_OPMODE_CSV) {
    slave->proc_write = lcec_deasda_write_csv;
  } else if (operationmode == DEASDA_OPMODE_CSP) {
    slave->proc_write = lcec_deasda_write_csp;
  }
  // alloc hal memory
  hal_data = LCEC_HAL_ALLOCATE(lcec_deasda_data_t);
  slave->hal_data = hal_data;

  // Set up digital outputs.  These names should match the A3, unclear about other models.
  //
  // TODO(scottlaird): It appears that various A2 and A3 models have
  // different numbers of digital out (and in?) ports.  We'll probably
  // want to make this configurable, one way or another.
  if (flags & FLAG_DOUT) {
    hal_data->dout = lcec_dout_allocate_channels(4);
    hal_data->dout->channels[0] = lcec_dout_register_channel_packed(slave, 0x60fe, 0x01, 16, "dout-d01");
    hal_data->dout->channels[1] = lcec_dout_register_channel_packed(slave, 0x60fe, 0x01, 17, "dout-d02");
    hal_data->dout->channels[2] = lcec_dout_register_channel_packed(slave, 0x60fe, 0x01, 18, "dout-d03");
    hal_data->dout->channels[3] = lcec_dout_register_channel_packed(slave, 0x60fe, 0x01, 19, "dout-d04");

    if (lcec_write_sdo32(slave, 0x60fe, 0x02, 0x000f0000) != 0) {
      rtapi_print_msg(RTAPI_MSG_ERR, LCEC_MSG_PFX "failed to configure slave %s.%s sdo for enabling digital output ports 1-4\n",
          master->name, slave->name);
      return -1;
    }
  }

  // set to 0x6060 to requested mode (CSV, CSP)
  if (lcec_write_sdo8(slave, 0x6060, 0x00, operationmode) != 0) {
    rtapi_print_msg(
        RTAPI_MSG_ERR, LCEC_MSG_PFX "fail to configure slave %s.%s sdo to op mode %d\n", master->name, slave->name, operationmode);
    return -1;
  }

  // set interpolation time period
  tu = master->app_time_period;
  ti = -9;

  while ((tu % 10) == 0 || tu > 255) {
    tu /= 10;
    ti++;
  }
  if (lcec_write_sdo8(slave, 0x60C2, 0x01, (uint8_t)tu) != 0) {
    rtapi_print_msg(RTAPI_MSG_ERR, LCEC_MSG_PFX "fail to configure slave %s.%s sdo ipol time period units\n", master->name, slave->name);
    return -1;
  }
  if (lcec_write_sdo8(slave, 0x60C2, 0x02, ti) != 0) {
    rtapi_print_msg(RTAPI_MSG_ERR, LCEC_MSG_PFX "fail to configure slave %s.%s sdo ipol time period index\n", master->name, slave->name);
    return -1;
  }

  if (operationmode == DEASDA_OPMODE_CSV) {
    // initialize POD entries
    lcec_pdo_init(slave, 0x6041, 0x00, &hal_data->status_pdo_os, NULL);
    lcec_pdo_init(slave, 0x606C, 0x00, &hal_data->currvel_pdo_os, NULL);
    lcec_pdo_init(slave, 0x6064, 0x00, &hal_data->currpos_pdo_os, NULL);
    lcec_pdo_init(slave, 0x2511, 0x00, &hal_data->extenc_pdo_os, NULL);
    lcec_pdo_init(slave, 0x6040, 0x00, &hal_data->control_pdo_os, NULL);
    lcec_pdo_init(slave, 0x60FF, 0x00, &hal_data->cmdvalue_pdo_os, NULL);
    lcec_pdo_init(slave, 0x6077, 0x00, &hal_data->torque_pdo_os, NULL);
    lcec_pdo_init(slave, 0x60FD, 0x00, &hal_data->divalue_pdo_os, NULL);

    // export pins common
    if ((err = lcec_pin_newf_list(hal_data, slave_pins, LCEC_MODULE_NAME, master->name, slave->name)) != 0) return err;

    // export pins specific
    if ((err = lcec_pin_newf_list(hal_data, slave_pins_csv, LCEC_MODULE_NAME, master->name, slave->name)) != 0) return err;

  } else if (operationmode == DEASDA_OPMODE_CSP) {
    // initialize POD entries
    lcec_pdo_init(slave, 0x6041, 0x00, &hal_data->status_pdo_os, NULL);
    lcec_pdo_init(slave, 0x606C, 0x00, &hal_data->currvel_pdo_os, NULL);
    lcec_pdo_init(slave, 0x6064, 0x00, &hal_data->currpos_pdo_os, NULL);
    lcec_pdo_init(slave, 0x2511, 0x00, &hal_data->extenc_pdo_os, NULL);
    lcec_pdo_init(slave, 0x6040, 0x00, &hal_data->control_pdo_os, NULL);
    lcec_pdo_init(slave, 0x607A, 0x00, &hal_data->cmdvalue_pdo_os, NULL);
    lcec_pdo_init(slave, 0x6077, 0x00, &hal_data->torque_pdo_os, NULL);
    lcec_pdo_init(slave, 0x60FD, 0x00, &hal_data->divalue_pdo_os, NULL);

    // export pins common
    if ((err = lcec_pin_newf_list(hal_data, slave_pins, LCEC_MODULE_NAME, master->name, slave->name)) != 0) return err;
    // export pins specific
    if ((err = lcec_pin_newf_list(hal_data, slave_pins_csp, LCEC_MODULE_NAME, master->name, slave->name)) != 0) return err;
  }

  *(hal_data->operation_mode) = operationmode;
  // export parameters
  if ((err = lcec_param_newf_list(hal_data, slave_params, LCEC_MODULE_NAME, master->name, slave->name)) != 0) return err;

  // init subclasses for encoders
  if ((err = class_enc_init(slave, &hal_data->enc, 32, "enc")) != 0) return err;
  if ((err = class_enc_init(slave, &hal_data->extenc, 32, "extenc")) != 0) return err;

  // initialize variables
  hal_data->pos_scale = 1.0;
  hal_data->extenc_scale = 1.0;
  hal_data->fault_autoreset_cycles = DEASDA_FAULT_AUTORESET_CYCLES;
  hal_data->fault_autoreset_retries = DEASDA_FAULT_AUTORESET_RETRIES;
  hal_data->pos_scale_old = hal_data->pos_scale + 1.0;
  hal_data->pos_scale_rcpt = 1.0;

  // change based on FLAG_LOWRES_ENC/FLAG_HIGHRES_ENC
  if (flags & FLAG_LOWRES_ENC) {
    hal_data->pprev = DEASDA_PULSES_PER_REV_DEFLT_LOWRES;
    rtapi_print_msg(
        RTAPI_MSG_DBG, LCEC_MSG_PFX "Setting pprev to Low Res Encoder (1,280,000) for device %s.%s.\n", master->name, slave->name);
  } else if (flags & FLAG_HIGHRES_ENC) {
    hal_data->pprev = DEASDA_PULSES_PER_REV_DEFLT_HIGHRES;
    rtapi_print_msg(
        RTAPI_MSG_DBG, LCEC_MSG_PFX "Setting pprev to High Res Encoder (16,777,216) for device %s.%s.\n", master->name, slave->name);
  }

  // TODO: Add additional registers here if avialalbe: e.g. DIDO based on servo type FLAG_SERVO_X2/FLAG_SERVO_X3

  hal_data->last_switch_on = 0;
  hal_data->internal_fault = 0;

  hal_data->fault_reset_retry = 0;
  hal_data->fault_reset_state = 0;
  hal_data->fault_reset_cycle = 0;

  return 0;
}

void lcec_deasda_check_scales(lcec_deasda_data_t *hal_data) {
  // check for change in scale value
  if (hal_data->pos_scale != hal_data->pos_scale_old) {
    // scale value has changed, test and update it
    if ((hal_data->pos_scale < 1e-20) && (hal_data->pos_scale > -1e-20)) hal_data->pos_scale = 1.0;

    // save new scale to detect future changes
    hal_data->pos_scale_old = hal_data->pos_scale;
    // we actually want the reciprocal
    hal_data->pos_scale_rcpt = 1.0 / hal_data->pos_scale;
  }
}

static void lcec_deasda_read(lcec_slave_t *slave, long period) {
  lcec_master_t *master = slave->master;
  lcec_deasda_data_t *hal_data = (lcec_deasda_data_t *)slave->hal_data;
  uint8_t *pd = master->process_data;
  uint16_t status;
  uint32_t status_di;
  int32_t speed_raw;
  double rpm;
  uint32_t pos_cnt;
  // wait for slave to be operational
  if (!slave->state.operational) {
    *(hal_data->ready) = 0;
    *(hal_data->switched_on) = 0;
    *(hal_data->oper_enabled) = 0;
    *(hal_data->fault) = 1;
    *(hal_data->volt_enabled) = 0;
    *(hal_data->quick_stoped) = 0;
    *(hal_data->on_disabled) = 0;
    *(hal_data->warning) = 0;
    *(hal_data->remote) = 0;
    *(hal_data->at_speed) = 0;
    *(hal_data->limit_active) = 0;
    *(hal_data->zero_speed) = 0;
    return;
  }

  // check for change in scale value
  lcec_deasda_check_scales(hal_data);

  // read status word
  status = EC_READ_U16(&pd[hal_data->status_pdo_os]);
  *(hal_data->ready) = (status >> 0) & 0x01;
  *(hal_data->switched_on) = (status >> 1) & 0x01;
  *(hal_data->oper_enabled) = (status >> 2) & 0x01;
  hal_data->internal_fault = (status >> 3) & 0x01;
  *(hal_data->volt_enabled) = (status >> 4) & 0x01;
  *(hal_data->quick_stoped) = !((status >> 5) & 0x01);
  *(hal_data->on_disabled) = (status >> 6) & 0x01;
  *(hal_data->warning) = (status >> 7) & 0x01;
  *(hal_data->remote) = (status >> 9) & 0x01;
  *(hal_data->at_speed) = (status >> 10) & 0x01;
  *(hal_data->limit_active) = (status >> 11) & 0x01;
  *(hal_data->zero_speed) = (status >> 12) & 0x01;

  // clear pending fault reset if no fault
  if (!hal_data->internal_fault) hal_data->fault_reset_retry = 0;

  // generate gated fault
  if (hal_data->fault_reset_retry > 0) {
    if (hal_data->fault_reset_cycle < hal_data->fault_autoreset_cycles) {
      hal_data->fault_reset_cycle++;
    } else {
      hal_data->fault_reset_cycle = 0;
      hal_data->fault_reset_state = !hal_data->fault_reset_state;
      if (hal_data->fault_reset_state) {
        hal_data->fault_reset_retry--;
      }
    }
    *(hal_data->fault) = 0;
  } else {
    *(hal_data->fault) = hal_data->internal_fault;
  }

  // read current speed
  speed_raw = EC_READ_S32(&pd[hal_data->currvel_pdo_os]);
  rpm = (double)speed_raw * DEASDA_RPM_FACTOR;
  *(hal_data->vel_fb_rpm) = rpm;
  *(hal_data->vel_fb_rpm_abs) = fabs(rpm);
  *(hal_data->vel_fb) = rpm * DEASDA_RPM_DIV * hal_data->pos_scale;

  // update raw position counter
  pos_cnt = EC_READ_U32(&pd[hal_data->currpos_pdo_os]);
  class_enc_update(&hal_data->enc, hal_data->pprev, hal_data->pos_scale, pos_cnt, 0, 0);

  // update external encoder counter
  pos_cnt = EC_READ_U32(&pd[hal_data->extenc_pdo_os]);
  class_enc_update(&hal_data->extenc, 1, hal_data->extenc_scale, pos_cnt, 0, 0);

  // read current
  *(hal_data->torque) = (double)EC_READ_S16(&pd[hal_data->torque_pdo_os]) * 0.1;

  // read DI status word
  status_di = EC_READ_U32(&pd[hal_data->divalue_pdo_os]);

  *(hal_data->neg_lim_switch) = (status_di >> 0) & 0x01;
  *(hal_data->pos_lim_switch) = (status_di >> 1) & 0x01;
  *(hal_data->home_switch) = (status_di >> 2) & 0x01;
  *(hal_data->di_1) = (status_di >> 16) & 0x01;
  *(hal_data->di_2) = (status_di >> 17) & 0x01;
  *(hal_data->di_3) = (status_di >> 18) & 0x01;
  *(hal_data->di_4) = (status_di >> 19) & 0x01;
  *(hal_data->di_5) = (status_di >> 20) & 0x01;
  *(hal_data->di_6) = (status_di >> 21) & 0x01;
  *(hal_data->di_7) = (status_di >> 22) & 0x01;
}

static void lcec_deasda_write_csv(lcec_slave_t *slave, long period) {
  lcec_master_t *master = slave->master;
  lcec_deasda_data_t *hal_data = (lcec_deasda_data_t *)slave->hal_data;
  uint8_t *pd = master->process_data;
  uint16_t control;
  double speed_raw;
  int switch_on_edge;

  // do digital outputs
  if (hal_data->dout) lcec_dout_write_all(slave, hal_data->dout);

  // check for enable edge
  switch_on_edge = *(hal_data->switch_on) && !hal_data->last_switch_on;
  hal_data->last_switch_on = *(hal_data->switch_on);

  // check for autoreset
  if (hal_data->fault_autoreset_retries > 0 && hal_data->fault_autoreset_cycles > 0 && switch_on_edge && hal_data->internal_fault) {
    hal_data->fault_reset_retry = hal_data->fault_autoreset_retries;
    hal_data->fault_reset_state = 1;
    hal_data->fault_reset_cycle = 0;
  }

  // check for change in scale value
  lcec_deasda_check_scales(hal_data);

  // write dev ctrl
  control = 0;

  if (*(hal_data->enable_volt)) control |= (1 << 1);
  if (!*(hal_data->quick_stop)) control |= (1 << 2);
  if (*(hal_data->fault_reset)) control |= (1 << 7);
  if (*(hal_data->halt)) control |= (1 << 8);

  if (hal_data->fault_reset_retry > 0) {
    if (hal_data->fault_reset_state) control |= (1 << 7);
  } else {
    if (*(hal_data->switch_on)) control |= (1 << 0);
    if (*(hal_data->enable) && *(hal_data->switched_on)) control |= (1 << 3);
  }
  EC_WRITE_U16(&pd[hal_data->control_pdo_os], control);

  // all of this is depeding on CSV/CSP
  // calculate rpm command
  *(hal_data->vel_rpm) = *(hal_data->cmd_value) * hal_data->pos_scale_rcpt * DEASDA_RPM_MUL;

  // set RPM
  speed_raw = *(hal_data->vel_rpm) * DEASDA_RPM_RCPT;
  if (speed_raw > (double)0x7fffffff) speed_raw = (double)0x7fffffff;
  if (speed_raw < (double)-0x7fffffff) speed_raw = (double)-0x7fffffff;

  EC_WRITE_S32(&pd[hal_data->cmdvalue_pdo_os], (int32_t)speed_raw);
}

static void lcec_deasda_write_csp(lcec_slave_t *slave, long period) {
  lcec_master_t *master = slave->master;
  lcec_deasda_data_t *hal_data = (lcec_deasda_data_t *)slave->hal_data;
  uint8_t *pd = master->process_data;
  uint16_t control;
  int32_t pos_puu;
  int switch_on_edge;

  // do digital outputs
  if (hal_data->dout) lcec_dout_write_all(slave, hal_data->dout);

  // check for enable edge
  switch_on_edge = *(hal_data->switch_on) && !hal_data->last_switch_on;
  hal_data->last_switch_on = *(hal_data->switch_on);

  // check for autoreset
  if (hal_data->fault_autoreset_retries > 0 && hal_data->fault_autoreset_cycles > 0 && switch_on_edge && hal_data->internal_fault) {
    hal_data->fault_reset_retry = hal_data->fault_autoreset_retries;
    hal_data->fault_reset_state = 1;
    hal_data->fault_reset_cycle = 0;
  }

  // check for change in scale value
  lcec_deasda_check_scales(hal_data);

  // write dev ctrl
  control = 0;
  if (*(hal_data->enable_volt)) control |= (1 << 1);
  if (!*(hal_data->quick_stop)) control |= (1 << 2);
  if (*(hal_data->fault_reset)) control |= (1 << 7);
  if (*(hal_data->halt)) control |= (1 << 8);

  if (hal_data->fault_reset_retry > 0) {
    if (hal_data->fault_reset_state) control |= (1 << 7);
  } else {
    if (*(hal_data->switch_on)) control |= (1 << 0);
    if (*(hal_data->enable) && *(hal_data->switched_on)) control |= (1 << 3);
  }
  EC_WRITE_U16(&pd[hal_data->control_pdo_os], control);

  // ASDA Drives expect target Position in PUU (Pulse per User Unit)
  // See https://www.deltaww.com/en-US/FAQ/228
  // Calculation accordingly based on pprev and pos_scale (i.e. pitch of ball screw)
  pos_puu = (int32_t)(*(hal_data->cmd_value) * hal_data->pprev / hal_data->pos_scale);
  EC_WRITE_S32(&pd[hal_data->cmdvalue_pdo_os], pos_puu);
}

// Match the drive mode configuration in modparams and return the settings for that particular operational mode.
// the value is then used both for setting the mode and to differnetiate between CSV (0) and CSP
static const drive_operationmodes_t *drive_opmode(char *drivemode) {
  drive_operationmodes_t const *modes;

  for (modes = drive_operationmodes; modes != NULL; modes++) {
    if (!strcasecmp(drivemode, modes->name)) return modes;
  }

  return NULL;
}<|MERGE_RESOLUTION|>--- conflicted
+++ resolved
@@ -201,59 +201,6 @@
     {HAL_U32, HAL_RW, offsetof(lcec_deasda_data_t, fault_autoreset_cycles), "%s.%s.%s.srv-fault-autoreset-cycles"},
     {HAL_U32, HAL_RW, offsetof(lcec_deasda_data_t, fault_autoreset_retries), "%s.%s.%s.srv-fault-autoreset-retries"},
     {HAL_TYPE_UNSPECIFIED},
-<<<<<<< HEAD
-};
-
-static ec_pdo_entry_info_t lcec_deasda_in[] = {
-    {0x6041, 0x00, 16},  // Status Word
-    {0x606C, 0x00, 32},  // Current Velocity
-    {0x6064, 0x00, 32},  // Current Position
-    {0x2511, 0x00, 32},  // External encoder
-    {0x6077, 0x00, 16},  // Torque
-    {0x60FD, 0x00, 32},  // Digital Inputs
-
-};
-
-static ec_pdo_entry_info_t lcec_deasda_out_csv[] = {
-    {0x6040, 0x00, 16},  // Control Word
-    {0x60FF, 0x00, 32},  // Target Velocity
-    {0x60fe, 0x01, 32},  // digital output
-};
-
-static ec_pdo_entry_info_t lcec_deasda_out_csp[] = {
-    {0x6040, 0x00, 16},  // Control Word
-    {0x607A, 0x00, 32},  // Target Position
-    {0x60fe, 0x01, 32},  // digital output
-};
-
-static ec_pdo_info_t lcec_deasda_pdos_out_csv[] = {
-    {0x1602, 3, lcec_deasda_out_csv},
-};
-
-static ec_pdo_info_t lcec_deasda_pdos_out_csp[] = {
-    {0x1602, 3, lcec_deasda_out_csp},
-};
-
-static ec_pdo_info_t lcec_deasda_pdos_in[] = {
-    {0x1a02, 6, lcec_deasda_in},
-};
-
-static ec_sync_info_t lcec_deasda_syncs_csv[] = {
-    {0, EC_DIR_OUTPUT, 0, NULL},
-    {1, EC_DIR_INPUT, 0, NULL},
-    {2, EC_DIR_OUTPUT, 1, lcec_deasda_pdos_out_csv},
-    {3, EC_DIR_INPUT, 1, lcec_deasda_pdos_in},
-    {0xff},
-};
-
-static ec_sync_info_t lcec_deasda_syncs_csp[] = {
-    {0, EC_DIR_OUTPUT, 0, NULL},
-    {1, EC_DIR_INPUT, 0, NULL},
-    {2, EC_DIR_OUTPUT, 1, lcec_deasda_pdos_out_csp},
-    {3, EC_DIR_INPUT, 1, lcec_deasda_pdos_in},
-    {0xff},
-=======
->>>>>>> dfd2f74d
 };
 
 static void lcec_deasda_check_scales(lcec_deasda_data_t *hal_data);
