//
//    Copyright (C) 2018 Sascha Ittner <sascha.ittner@modusoft.de>
//
//    This program is free software; you can redistribute it and/or modify
//    it under the terms of the GNU General Public License as published by
//    the Free Software Foundation; either version 2 of the License, or
//    (at your option) any later version.
//
//    This program is distributed in the hope that it will be useful,
//    but WITHOUT ANY WARRANTY; without even the implied warranty of
//    MERCHANTABILITY or FITNESS FOR A PARTICULAR PURPOSE.  See the
//    GNU General Public License for more details.
//
//    You should have received a copy of the GNU General Public License
//    along with this program; if not, write to the Free Software
//    Foundation, Inc., 51 Franklin St, Fifth Floor, Boston, MA  02110-1301 USA
//
#ifndef _LCEC_EL6900_H_
#define _LCEC_EL6900_H_

#include "lcec.h"

#define LCEC_EL6900_VID LCEC_BECKHOFF_VID

#define LCEC_EL6900_PID 0x1AF43052

<<<<<<< HEAD
#define LCEC_EL6900_PDOS 21
=======
#define LCEC_EL6900_PDOS 5
>>>>>>> 49a4131e

#define LCEC_EL6900_PARAM_SLAVEID      1
#define LCEC_EL6900_PARAM_STDIN_NAME   2
#define LCEC_EL6900_PARAM_STDOUT_NAME  3

#define LCEC_EL6900_PARAM_SLAVE_PDOS    4
#define LCEC_EL6900_PARAM_SLAVE_CH_PDOS 2

#define LCEC_EL6900_DIO_MAX_COUNT 32

int lcec_el6900_preinit(struct lcec_slave *slave);
int lcec_el6900_init(int comp_id, struct lcec_slave *slave, ec_pdo_entry_reg_t *pdo_entry_regs);

#endif
<|MERGE_RESOLUTION|>--- conflicted
+++ resolved
@@ -24,11 +24,8 @@
 
 #define LCEC_EL6900_PID 0x1AF43052
 
-<<<<<<< HEAD
-#define LCEC_EL6900_PDOS 21
-=======
 #define LCEC_EL6900_PDOS 5
->>>>>>> 49a4131e
+
 
 #define LCEC_EL6900_PARAM_SLAVEID      1
 #define LCEC_EL6900_PARAM_STDIN_NAME   2
